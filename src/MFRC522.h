--- conflicted
+++ resolved
@@ -141,11 +141,7 @@
 class MFRC522 {
 public:
 	// Size of the MFRC522 FIFO
-<<<<<<< HEAD
 	static constexpr byte FIFO_SIZE = 64;		// The FIFO is 64 bytes.
-=======
-	static const byte FIFO_SIZE = 64;		// The FIFO is 64 bytes.
->>>>>>> d88dd248
 	// Default value for unused pin
 	static constexpr uint8_t UNUSED_PIN = UINT8_MAX;
 
