--- conflicted
+++ resolved
@@ -20,11 +20,8 @@
     - PLATFORMIO_CI_SRC=examples/rfid_write_personal_data/rfid_write_personal_data.ino
     - PLATFORMIO_CI_SRC=examples/Ntag216_AUTH/Ntag216_AUTH.ino
     - PLATFORMIO_CI_SRC=examples/ReadNUID/ReadNUID.ino
-<<<<<<< HEAD
     - PLATFORMIO_CI_SRC=examples/servo_motor/servo_motor.ino
-=======
     - PLATFORMIO_CI_SRC=examples/RFID-Cloner/RFID-Cloner.ino
->>>>>>> 42a6f1b0
 
 install:
     - pip install -U platformio
