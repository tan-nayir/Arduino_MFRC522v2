/*
* MFRC522.cpp - Library to use ARDUINO RFID MODULE KIT 13.56 MHZ WITH TAGS SPI W AND R BY COOQROBOT.
* NOTE: Please also check the comments in MFRC522.h - they provide useful hints and background information.
* Released into the public domain.
*/

#include <Arduino.h>
#include <MFRC522.h>

/////////////////////////////////////////////////////////////////////////////////////
// Functions for setting up the Arduino
/////////////////////////////////////////////////////////////////////////////////////

/**
 * Constructor.
 * Prepares the output pins.
 */
MFRC522::MFRC522(	byte chipSelectPin,		///< Arduino pin connected to MFRC522's SPI slave select input (Pin 24, NSS, active low)
					byte resetPowerDownPin	///< Arduino pin connected to MFRC522's reset and power down input (Pin 6, NRSTPD, active low)
				) {
	_chipSelectPin = chipSelectPin;
	_resetPowerDownPin = resetPowerDownPin;
} // End constructor

/**
 * Set SPI bus to work with MFRC522 chip.
 * Please call this function if you have changed the SPI config since the MFRC522 constructor was run.
 */
void MFRC522::setSPIConfig() {
	SPI.setBitOrder(MSBFIRST);
	SPI.setDataMode(SPI_MODE0);
} // End setSPIConfig()

/////////////////////////////////////////////////////////////////////////////////////
// Basic interface functions for communicating with the MFRC522
/////////////////////////////////////////////////////////////////////////////////////

/**
 * Writes a byte to the specified register in the MFRC522 chip.
 * The interface is described in the datasheet section 8.1.2.
 */
void MFRC522::PCD_WriteRegister(	byte reg,		///< The register to write to. One of the PCD_Register enums.
									byte value		///< The value to write.
								) {
	digitalWrite(_chipSelectPin, LOW);		// Select slave
	SPI.transfer(reg & 0x7E);				// MSB == 0 is for writing. LSB is not used in address. Datasheet section 8.1.2.3.
	SPI.transfer(value);
	digitalWrite(_chipSelectPin, HIGH);		// Release slave again
} // End PCD_WriteRegister()

/**
 * Writes a number of bytes to the specified register in the MFRC522 chip.
 * The interface is described in the datasheet section 8.1.2.
 */
void MFRC522::PCD_WriteRegister(	byte reg,		///< The register to write to. One of the PCD_Register enums.
									byte count,		///< The number of bytes to write to the register
									byte *values	///< The values to write. Byte array.
								) {
	digitalWrite(_chipSelectPin, LOW);		// Select slave
	SPI.transfer(reg & 0x7E);				// MSB == 0 is for writing. LSB is not used in address. Datasheet section 8.1.2.3.
	for (byte index = 0; index < count; index++) {
		SPI.transfer(values[index]);
	}
	digitalWrite(_chipSelectPin, HIGH);		// Release slave again
} // End PCD_WriteRegister()

/**
 * Reads a byte from the specified register in the MFRC522 chip.
 * The interface is described in the datasheet section 8.1.2.
 */
byte MFRC522::PCD_ReadRegister(	byte reg	///< The register to read from. One of the PCD_Register enums.
								) {
	byte value;
	digitalWrite(_chipSelectPin, LOW);			// Select slave
	SPI.transfer(0x80 | (reg & 0x7E));			// MSB == 1 is for reading. LSB is not used in address. Datasheet section 8.1.2.3.
	value = SPI.transfer(0);					// Read the value back. Send 0 to stop reading.
	digitalWrite(_chipSelectPin, HIGH);			// Release slave again
	return value;
} // End PCD_ReadRegister()

/**
 * Reads a number of bytes from the specified register in the MFRC522 chip.
 * The interface is described in the datasheet section 8.1.2.
 */
void MFRC522::PCD_ReadRegister(	byte reg,		///< The register to read from. One of the PCD_Register enums.
								byte count,		///< The number of bytes to read
								byte *values,	///< Byte array to store the values in.
								byte rxAlign	///< Only bit positions rxAlign..7 in values[0] are updated.
								) {
	if (count == 0) {
		return;
	}
	//Serial.print(F("Reading ")); 	Serial.print(count); Serial.println(F(" bytes from register."));
	byte address = 0x80 | (reg & 0x7E);		// MSB == 1 is for reading. LSB is not used in address. Datasheet section 8.1.2.3.
	byte index = 0;							// Index in values array.
	digitalWrite(_chipSelectPin, LOW);		// Select slave
	count--;								// One read is performed outside of the loop
	SPI.transfer(address);					// Tell MFRC522 which address we want to read
	while (index < count) {
		if (index == 0 && rxAlign) {		// Only update bit positions rxAlign..7 in values[0]
			// Create bit mask for bit positions rxAlign..7
			byte mask = 0;
			for (byte i = rxAlign; i <= 7; i++) {
				mask |= (1 << i);
			}
			// Read value and tell that we want to read the same address again.
			byte value = SPI.transfer(address);
			// Apply mask to both current value of values[0] and the new data in value.
			values[0] = (values[index] & ~mask) | (value & mask);
		}
		else { // Normal case
			values[index] = SPI.transfer(address);	// Read value and tell that we want to read the same address again.
		}
		index++;
	}
	values[index] = SPI.transfer(0);			// Read the final byte. Send 0 to stop reading.
	digitalWrite(_chipSelectPin, HIGH);			// Release slave again
} // End PCD_ReadRegister()

/**
 * Sets the bits given in mask in register reg.
 */
void MFRC522::PCD_SetRegisterBitMask(	byte reg,	///< The register to update. One of the PCD_Register enums.
										byte mask	///< The bits to set.
									) { 
	byte tmp;
	tmp = PCD_ReadRegister(reg);
	PCD_WriteRegister(reg, tmp | mask);			// set bit mask
} // End PCD_SetRegisterBitMask()

/**
 * Clears the bits given in mask from register reg.
 */
void MFRC522::PCD_ClearRegisterBitMask(	byte reg,	///< The register to update. One of the PCD_Register enums.
										byte mask	///< The bits to clear.
									  ) {
	byte tmp;
	tmp = PCD_ReadRegister(reg);
	PCD_WriteRegister(reg, tmp & (~mask));		// clear bit mask
} // End PCD_ClearRegisterBitMask()


/**
 * Use the CRC coprocessor in the MFRC522 to calculate a CRC_A.
 * 
 * @return STATUS_OK on success, STATUS_??? otherwise.
 */
byte MFRC522::PCD_CalculateCRC(	byte *data,		///< In: Pointer to the data to transfer to the FIFO for CRC calculation.
								byte length,	///< In: The number of bytes to transfer.
								byte *result	///< Out: Pointer to result buffer. Result is written to result[0..1], low byte first.
					 ) {
	PCD_WriteRegister(CommandReg, PCD_Idle);		// Stop any active command.
	PCD_WriteRegister(DivIrqReg, 0x04);				// Clear the CRCIRq interrupt request bit
	PCD_SetRegisterBitMask(FIFOLevelReg, 0x80);		// FlushBuffer = 1, FIFO initialization
	PCD_WriteRegister(FIFODataReg, length, data);	// Write data to the FIFO
	PCD_WriteRegister(CommandReg, PCD_CalcCRC);		// Start the calculation
	
	// Wait for the CRC calculation to complete. Each iteration of the while-loop takes 17.73�s.
	word i = 5000;
	byte n;
	while (1) {
		n = PCD_ReadRegister(DivIrqReg);	// DivIrqReg[7..0] bits are: Set2 reserved reserved MfinActIRq reserved CRCIRq reserved reserved
		if (n & 0x04) {						// CRCIRq bit set - calculation done
			break;
		}
		if (--i == 0) {						// The emergency break. We will eventually terminate on this one after 89ms. Communication with the MFRC522 might be down.
			return STATUS_TIMEOUT;
		}
	}
	PCD_WriteRegister(CommandReg, PCD_Idle);		// Stop calculating CRC for new content in the FIFO.
	
	// Transfer the result from the registers to the result buffer
	result[0] = PCD_ReadRegister(CRCResultRegL);
	result[1] = PCD_ReadRegister(CRCResultRegH);
	return STATUS_OK;
} // End PCD_CalculateCRC()


/////////////////////////////////////////////////////////////////////////////////////
// Functions for manipulating the MFRC522
/////////////////////////////////////////////////////////////////////////////////////

/**
 * Initializes the MFRC522 chip.
 */
void MFRC522::PCD_Init() {
	// Set the chipSelectPin as digital output, do not select the slave yet
	pinMode(_chipSelectPin, OUTPUT);
	digitalWrite(_chipSelectPin, HIGH);

	// Set the resetPowerDownPin as digital output, do not reset or power down.
	pinMode(_resetPowerDownPin, OUTPUT);

	// Set SPI bus to work with MFRC522 chip.
	setSPIConfig();

	if (digitalRead(_resetPowerDownPin) == LOW) {	//The MFRC522 chip is in power down mode.
		digitalWrite(_resetPowerDownPin, HIGH);		// Exit power down mode. This triggers a hard reset.
		// Section 8.8.2 in the datasheet says the oscillator start-up time is the start up time of the crystal + 37,74�s. Let us be generous: 50ms.
		delay(50);
	}
	else { // Perform a soft reset
		PCD_Reset();
	}
	
	// When communicating with a PICC we need a timeout if something goes wrong.
	// f_timer = 13.56 MHz / (2*TPreScaler+1) where TPreScaler = [TPrescaler_Hi:TPrescaler_Lo].
	// TPrescaler_Hi are the four low bits in TModeReg. TPrescaler_Lo is TPrescalerReg.
	PCD_WriteRegister(TModeReg, 0x80);			// TAuto=1; timer starts automatically at the end of the transmission in all communication modes at all speeds
	PCD_WriteRegister(TPrescalerReg, 0xA9);		// TPreScaler = TModeReg[3..0]:TPrescalerReg, ie 0x0A9 = 169 => f_timer=40kHz, ie a timer period of 25�s.
	PCD_WriteRegister(TReloadRegH, 0x03);		// Reload timer with 0x3E8 = 1000, ie 25ms before timeout.
	PCD_WriteRegister(TReloadRegL, 0xE8);
	
	PCD_WriteRegister(TxASKReg, 0x40);		// Default 0x00. Force a 100 % ASK modulation independent of the ModGsPReg register setting
	PCD_WriteRegister(ModeReg, 0x3D);		// Default 0x3F. Set the preset value for the CRC coprocessor for the CalcCRC command to 0x6363 (ISO 14443-3 part 6.2.4)
	PCD_AntennaOn();						// Enable the antenna driver pins TX1 and TX2 (they were disabled by the reset)
} // End PCD_Init()

/**
 * Performs a soft reset on the MFRC522 chip and waits for it to be ready again.
 */
void MFRC522::PCD_Reset() {
	PCD_WriteRegister(CommandReg, PCD_SoftReset);	// Issue the SoftReset command.
	// The datasheet does not mention how long the SoftRest command takes to complete.
	// But the MFRC522 might have been in soft power-down mode (triggered by bit 4 of CommandReg) 
	// Section 8.8.2 in the datasheet says the oscillator start-up time is the start up time of the crystal + 37,74�s. Let us be generous: 50ms.
	delay(50);
	// Wait for the PowerDown bit in CommandReg to be cleared
	while (PCD_ReadRegister(CommandReg) & (1<<4)) {
		// PCD still restarting - unlikely after waiting 50ms, but better safe than sorry.
	}
} // End PCD_Reset()

/**
 * Turns the antenna on by enabling pins TX1 and TX2.
 * After a reset these pins are disabled.
 */
void MFRC522::PCD_AntennaOn() {
	byte value = PCD_ReadRegister(TxControlReg);
	if ((value & 0x03) != 0x03) {
		PCD_WriteRegister(TxControlReg, value | 0x03);
	}
} // End PCD_AntennaOn()

/**
 * Turns the antenna off by disabling pins TX1 and TX2.
 */
void MFRC522::PCD_AntennaOff() {
	PCD_ClearRegisterBitMask(TxControlReg, 0x03);
} // End PCD_AntennaOff()

/**
 * Get the current MFRC522 Receiver Gain (RxGain[2:0]) value.
 * See 9.3.3.6 / table 98 in http://www.nxp.com/documents/data_sheet/MFRC522.pdf
 * NOTE: Return value scrubbed with (0x07<<4)=01110000b as RCFfgReg may use reserved bits.
 * 
 * @return Value of the RxGain, scrubbed to the 3 bits used.
 */
byte MFRC522::PCD_GetAntennaGain() {
	return PCD_ReadRegister(RFCfgReg) & (0x07<<4);
} // End PCD_GetAntennaGain()

/**
 * Set the MFRC522 Receiver Gain (RxGain) to value specified by given mask.
 * See 9.3.3.6 / table 98 in http://www.nxp.com/documents/data_sheet/MFRC522.pdf
 * NOTE: Given mask is scrubbed with (0x07<<4)=01110000b as RCFfgReg may use reserved bits.
 */
void MFRC522::PCD_SetAntennaGain(byte mask) {
	if (PCD_GetAntennaGain() != mask) {						// only bother if there is a change
		PCD_ClearRegisterBitMask(RFCfgReg, (0x07<<4));		// clear needed to allow 000 pattern
		PCD_SetRegisterBitMask(RFCfgReg, mask & (0x07<<4));	// only set RxGain[2:0] bits
	}
} // End PCD_SetAntennaGain()

/**
 * Performs a self-test of the MFRC522
 * See 16.1.1 in http://www.nxp.com/documents/data_sheet/MFRC522.pdf
 * 
 * @return Whether or not the test passed.
 */
bool MFRC522::PCD_PerformSelfTest() {
	// This follows directly the steps outlined in 16.1.1
	// 1. Perform a soft reset.
	PCD_Reset();
	
	// 2. Clear the internal buffer by writing 25 bytes of 00h
	byte ZEROES[25] = {0x00};
	PCD_SetRegisterBitMask(FIFOLevelReg, 0x80);	// flush the FIFO buffer
	PCD_WriteRegister(FIFODataReg, 25, ZEROES);	// write 25 bytes of 00h to FIFO
	PCD_WriteRegister(CommandReg, PCD_Mem);		// transfer to internal buffer
	
	// 3. Enable self-test
	PCD_WriteRegister(AutoTestReg, 0x09);
	
	// 4. Write 00h to FIFO buffer
	PCD_WriteRegister(FIFODataReg, 0x00);
	
	// 5. Start self-test by issuing the CalcCRC command
	PCD_WriteRegister(CommandReg, PCD_CalcCRC);
	
	// 6. Wait for self-test to complete
	word i;
	byte n;
	for (i = 0; i < 0xFF; i++) {
		n = PCD_ReadRegister(DivIrqReg);	// DivIrqReg[7..0] bits are: Set2 reserved reserved MfinActIRq reserved CRCIRq reserved reserved
		if (n & 0x04) {						// CRCIRq bit set - calculation done
			break;
		}
	}
	PCD_WriteRegister(CommandReg, PCD_Idle);		// Stop calculating CRC for new content in the FIFO.
	
	// 7. Read out resulting 64 bytes from the FIFO buffer.
	byte result[64];
	PCD_ReadRegister(FIFODataReg, 64, result, 0);
	
	// Auto self-test done
	// Reset AutoTestReg register to be 0 again. Required for normal operation.
	PCD_WriteRegister(AutoTestReg, 0x00);
	
	// Determine firmware version (see section 9.3.4.8 in spec)
	byte version = PCD_ReadRegister(VersionReg);
	
	// Pick the appropriate reference values
	const byte *reference;
	switch (version) {
<<<<<<< HEAD
		case 0x88:  // Fudan Semiconductor FM17522 clone
			reference = FM17522_firmware_reference;
=======
		case 0x90:	// Version 0.0
			reference = MFRC522_firmware_referenceV0_0;
>>>>>>> 33fc41a3
			break;
		case 0x91:	// Version 1.0
			reference = MFRC522_firmware_referenceV1_0;
			break;
		case 0x92:	// Version 2.0
			reference = MFRC522_firmware_referenceV2_0;
			break;
		default:	// Unknown version
			return false;
	}
	
	// Verify that the results match up to our expectations
	for (i = 0; i < 64; i++) {
		if (result[i] != pgm_read_byte(&(reference[i]))) {
			return false;
		}
	}
	
	// Test passed; all is good.
	return true;
} // End PCD_PerformSelfTest()

/////////////////////////////////////////////////////////////////////////////////////
// Functions for communicating with PICCs
/////////////////////////////////////////////////////////////////////////////////////

/**
 * Executes the Transceive command.
 * CRC validation can only be done if backData and backLen are specified.
 * 
 * @return STATUS_OK on success, STATUS_??? otherwise.
 */
byte MFRC522::PCD_TransceiveData(	byte *sendData,		///< Pointer to the data to transfer to the FIFO.
									byte sendLen,		///< Number of bytes to transfer to the FIFO.
									byte *backData,		///< NULL or pointer to buffer if data should be read back after executing the command.
									byte *backLen,		///< In: Max number of bytes to write to *backData. Out: The number of bytes returned.
									byte *validBits,	///< In/Out: The number of valid bits in the last byte. 0 for 8 valid bits. Default NULL.
									byte rxAlign,		///< In: Defines the bit position in backData[0] for the first bit received. Default 0.
									bool checkCRC		///< In: True => The last two bytes of the response is assumed to be a CRC_A that must be validated.
								 ) {
	byte waitIRq = 0x30;		// RxIRq and IdleIRq
	return PCD_CommunicateWithPICC(PCD_Transceive, waitIRq, sendData, sendLen, backData, backLen, validBits, rxAlign, checkCRC);
} // End PCD_TransceiveData()

/**
 * Transfers data to the MFRC522 FIFO, executes a command, waits for completion and transfers data back from the FIFO.
 * CRC validation can only be done if backData and backLen are specified.
 *
 * @return STATUS_OK on success, STATUS_??? otherwise.
 */
byte MFRC522::PCD_CommunicateWithPICC(	byte command,		///< The command to execute. One of the PCD_Command enums.
										byte waitIRq,		///< The bits in the ComIrqReg register that signals successful completion of the command.
										byte *sendData,		///< Pointer to the data to transfer to the FIFO.
										byte sendLen,		///< Number of bytes to transfer to the FIFO.
										byte *backData,		///< NULL or pointer to buffer if data should be read back after executing the command.
										byte *backLen,		///< In: Max number of bytes to write to *backData. Out: The number of bytes returned.
										byte *validBits,	///< In/Out: The number of valid bits in the last byte. 0 for 8 valid bits.
										byte rxAlign,		///< In: Defines the bit position in backData[0] for the first bit received. Default 0.
										bool checkCRC		///< In: True => The last two bytes of the response is assumed to be a CRC_A that must be validated.
									 ) {
	byte n, _validBits;
	unsigned int i;
	
	// Prepare values for BitFramingReg
	byte txLastBits = validBits ? *validBits : 0;
	byte bitFraming = (rxAlign << 4) + txLastBits;		// RxAlign = BitFramingReg[6..4]. TxLastBits = BitFramingReg[2..0]
	
	PCD_WriteRegister(CommandReg, PCD_Idle);			// Stop any active command.
	PCD_WriteRegister(ComIrqReg, 0x7F);					// Clear all seven interrupt request bits
	PCD_SetRegisterBitMask(FIFOLevelReg, 0x80);			// FlushBuffer = 1, FIFO initialization
	PCD_WriteRegister(FIFODataReg, sendLen, sendData);	// Write sendData to the FIFO
	PCD_WriteRegister(BitFramingReg, bitFraming);		// Bit adjustments
	PCD_WriteRegister(CommandReg, command);				// Execute the command
	if (command == PCD_Transceive) {
		PCD_SetRegisterBitMask(BitFramingReg, 0x80);	// StartSend=1, transmission of data starts
	}
	
	// Wait for the command to complete.
	// In PCD_Init() we set the TAuto flag in TModeReg. This means the timer automatically starts when the PCD stops transmitting.
	// Each iteration of the do-while-loop takes 17.86�s.
	i = 2000;
	while (1) {
		n = PCD_ReadRegister(ComIrqReg);	// ComIrqReg[7..0] bits are: Set1 TxIRq RxIRq IdleIRq HiAlertIRq LoAlertIRq ErrIRq TimerIRq
		if (n & waitIRq) {					// One of the interrupts that signal success has been set.
			break;
		}
		if (n & 0x01) {						// Timer interrupt - nothing received in 25ms
			return STATUS_TIMEOUT;
		}
		if (--i == 0) {						// The emergency break. If all other condions fail we will eventually terminate on this one after 35.7ms. Communication with the MFRC522 might be down.
			return STATUS_TIMEOUT;
		}
	}
	
	// Stop now if any errors except collisions were detected.
	byte errorRegValue = PCD_ReadRegister(ErrorReg); // ErrorReg[7..0] bits are: WrErr TempErr reserved BufferOvfl CollErr CRCErr ParityErr ProtocolErr
	if (errorRegValue & 0x13) {	 // BufferOvfl ParityErr ProtocolErr
		return STATUS_ERROR;
	}	

	// If the caller wants data back, get it from the MFRC522.
	if (backData && backLen) {
		n = PCD_ReadRegister(FIFOLevelReg);			// Number of bytes in the FIFO
		if (n > *backLen) {
			return STATUS_NO_ROOM;
		}
		*backLen = n;											// Number of bytes returned
		PCD_ReadRegister(FIFODataReg, n, backData, rxAlign);	// Get received data from FIFO
		_validBits = PCD_ReadRegister(ControlReg) & 0x07;		// RxLastBits[2:0] indicates the number of valid bits in the last received byte. If this value is 000b, the whole byte is valid.
		if (validBits) {
			*validBits = _validBits;
		}
	}
	
	// Tell about collisions
	if (errorRegValue & 0x08) {		// CollErr
		return STATUS_COLLISION;
	}
	
	// Perform CRC_A validation if requested.
	if (backData && backLen && checkCRC) {
		// In this case a MIFARE Classic NAK is not OK.
		if (*backLen == 1 && _validBits == 4) {
			return STATUS_MIFARE_NACK;
		}
		// We need at least the CRC_A value and all 8 bits of the last byte must be received.
		if (*backLen < 2 || _validBits != 0) {
			return STATUS_CRC_WRONG;
		}
		// Verify CRC_A - do our own calculation and store the control in controlBuffer.
		byte controlBuffer[2];
		n = PCD_CalculateCRC(&backData[0], *backLen - 2, &controlBuffer[0]);
		if (n != STATUS_OK) {
			return n;
		}
		if ((backData[*backLen - 2] != controlBuffer[0]) || (backData[*backLen - 1] != controlBuffer[1])) {
			return STATUS_CRC_WRONG;
		}
	}
	
	return STATUS_OK;
} // End PCD_CommunicateWithPICC()

/**
 * Transmits a REQuest command, Type A. Invites PICCs in state IDLE to go to READY and prepare for anticollision or selection. 7 bit frame.
 * Beware: When two PICCs are in the field at the same time I often get STATUS_TIMEOUT - probably due do bad antenna design.
 * 
 * @return STATUS_OK on success, STATUS_??? otherwise.
 */
byte MFRC522::PICC_RequestA(byte *bufferATQA,	///< The buffer to store the ATQA (Answer to request) in
							byte *bufferSize	///< Buffer size, at least two bytes. Also number of bytes returned if STATUS_OK.
							) {
	return PICC_REQA_or_WUPA(PICC_CMD_REQA, bufferATQA, bufferSize);
} // End PICC_RequestA()

/**
 * Transmits a Wake-UP command, Type A. Invites PICCs in state IDLE and HALT to go to READY(*) and prepare for anticollision or selection. 7 bit frame.
 * Beware: When two PICCs are in the field at the same time I often get STATUS_TIMEOUT - probably due do bad antenna design.
 * 
 * @return STATUS_OK on success, STATUS_??? otherwise.
 */
byte MFRC522::PICC_WakeupA(	byte *bufferATQA,	///< The buffer to store the ATQA (Answer to request) in
							byte *bufferSize	///< Buffer size, at least two bytes. Also number of bytes returned if STATUS_OK.
							) {
	return PICC_REQA_or_WUPA(PICC_CMD_WUPA, bufferATQA, bufferSize);
} // End PICC_WakeupA()

/**
 * Transmits REQA or WUPA commands.
 * Beware: When two PICCs are in the field at the same time I often get STATUS_TIMEOUT - probably due do bad antenna design.
 * 
 * @return STATUS_OK on success, STATUS_??? otherwise.
 */ 
byte MFRC522::PICC_REQA_or_WUPA(	byte command, 		///< The command to send - PICC_CMD_REQA or PICC_CMD_WUPA
									byte *bufferATQA,	///< The buffer to store the ATQA (Answer to request) in
									byte *bufferSize	///< Buffer size, at least two bytes. Also number of bytes returned if STATUS_OK.
							   ) {
	byte validBits;
	byte status;
	
	if (bufferATQA == NULL || *bufferSize < 2) {	// The ATQA response is 2 bytes long.
		return STATUS_NO_ROOM;
	}
	PCD_ClearRegisterBitMask(CollReg, 0x80);		// ValuesAfterColl=1 => Bits received after collision are cleared.
	validBits = 7;									// For REQA and WUPA we need the short frame format - transmit only 7 bits of the last (and only) byte. TxLastBits = BitFramingReg[2..0]
	status = PCD_TransceiveData(&command, 1, bufferATQA, bufferSize, &validBits);
	if (status != STATUS_OK) {
		return status;
	}
	if (*bufferSize != 2 || validBits != 0) {		// ATQA must be exactly 16 bits.
		return STATUS_ERROR;
	}
	return STATUS_OK;
} // End PICC_REQA_or_WUPA()

/**
 * Transmits SELECT/ANTICOLLISION commands to select a single PICC.
 * Before calling this function the PICCs must be placed in the READY(*) state by calling PICC_RequestA() or PICC_WakeupA().
 * On success:
 * 		- The chosen PICC is in state ACTIVE(*) and all other PICCs have returned to state IDLE/HALT. (Figure 7 of the ISO/IEC 14443-3 draft.)
 * 		- The UID size and value of the chosen PICC is returned in *uid along with the SAK.
 * 
 * A PICC UID consists of 4, 7 or 10 bytes.
 * Only 4 bytes can be specified in a SELECT command, so for the longer UIDs two or three iterations are used:
 * 		UID size	Number of UID bytes		Cascade levels		Example of PICC
 * 		========	===================		==============		===============
 * 		single				 4						1				MIFARE Classic
 * 		double				 7						2				MIFARE Ultralight
 * 		triple				10						3				Not currently in use?
 * 
 * @return STATUS_OK on success, STATUS_??? otherwise.
 */
byte MFRC522::PICC_Select(	Uid *uid,			///< Pointer to Uid struct. Normally output, but can also be used to supply a known UID.
							byte validBits		///< The number of known UID bits supplied in *uid. Normally 0. If set you must also supply uid->size.
						 ) {
	bool uidComplete;
	bool selectDone;
	bool useCascadeTag;
	byte cascadeLevel = 1;
	byte result;
	byte count;
	byte index;
	byte uidIndex;					// The first index in uid->uidByte[] that is used in the current Cascade Level.
	int8_t currentLevelKnownBits;		// The number of known UID bits in the current Cascade Level.
	byte buffer[9];					// The SELECT/ANTICOLLISION commands uses a 7 byte standard frame + 2 bytes CRC_A
	byte bufferUsed;				// The number of bytes used in the buffer, ie the number of bytes to transfer to the FIFO.
	byte rxAlign;					// Used in BitFramingReg. Defines the bit position for the first bit received.
	byte txLastBits;				// Used in BitFramingReg. The number of valid bits in the last transmitted byte. 
	byte *responseBuffer;
	byte responseLength;
	
	// Description of buffer structure:
	//		Byte 0: SEL 				Indicates the Cascade Level: PICC_CMD_SEL_CL1, PICC_CMD_SEL_CL2 or PICC_CMD_SEL_CL3
	//		Byte 1: NVB					Number of Valid Bits (in complete command, not just the UID): High nibble: complete bytes, Low nibble: Extra bits. 
	//		Byte 2: UID-data or CT		See explanation below. CT means Cascade Tag.
	//		Byte 3: UID-data
	//		Byte 4: UID-data
	//		Byte 5: UID-data
	//		Byte 6: BCC					Block Check Character - XOR of bytes 2-5
	//		Byte 7: CRC_A
	//		Byte 8: CRC_A
	// The BCC and CRC_A is only transmitted if we know all the UID bits of the current Cascade Level.
	//
	// Description of bytes 2-5: (Section 6.5.4 of the ISO/IEC 14443-3 draft: UID contents and cascade levels)
	//		UID size	Cascade level	Byte2	Byte3	Byte4	Byte5
	//		========	=============	=====	=====	=====	=====
	//		 4 bytes		1			uid0	uid1	uid2	uid3
	//		 7 bytes		1			CT		uid0	uid1	uid2
	//						2			uid3	uid4	uid5	uid6
	//		10 bytes		1			CT		uid0	uid1	uid2
	//						2			CT		uid3	uid4	uid5
	//						3			uid6	uid7	uid8	uid9
	
	// Sanity checks
	if (validBits > 80) {
		return STATUS_INVALID;
	}
	
	// Prepare MFRC522
	PCD_ClearRegisterBitMask(CollReg, 0x80);		// ValuesAfterColl=1 => Bits received after collision are cleared.
	
	// Repeat Cascade Level loop until we have a complete UID.
	uidComplete = false;
	while (!uidComplete) {
		// Set the Cascade Level in the SEL byte, find out if we need to use the Cascade Tag in byte 2.
		switch (cascadeLevel) {
			case 1:
				buffer[0] = PICC_CMD_SEL_CL1;
				uidIndex = 0;
				useCascadeTag = validBits && uid->size > 4;	// When we know that the UID has more than 4 bytes
				break;
			
			case 2:
				buffer[0] = PICC_CMD_SEL_CL2;
				uidIndex = 3;
				useCascadeTag = validBits && uid->size > 7;	// When we know that the UID has more than 7 bytes
				break;
			
			case 3:
				buffer[0] = PICC_CMD_SEL_CL3;
				uidIndex = 6;
				useCascadeTag = false;						// Never used in CL3.
				break;
			
			default:
				return STATUS_INTERNAL_ERROR;
				break;
		}
		
		// How many UID bits are known in this Cascade Level?
		currentLevelKnownBits = validBits - (8 * uidIndex);
		if (currentLevelKnownBits < 0) {
			currentLevelKnownBits = 0;
		}
		// Copy the known bits from uid->uidByte[] to buffer[]
		index = 2; // destination index in buffer[]
		if (useCascadeTag) {
			buffer[index++] = PICC_CMD_CT;
		}
		byte bytesToCopy = currentLevelKnownBits / 8 + (currentLevelKnownBits % 8 ? 1 : 0); // The number of bytes needed to represent the known bits for this level.
		if (bytesToCopy) {
			byte maxBytes = useCascadeTag ? 3 : 4; // Max 4 bytes in each Cascade Level. Only 3 left if we use the Cascade Tag
			if (bytesToCopy > maxBytes) {
				bytesToCopy = maxBytes;
			}
			for (count = 0; count < bytesToCopy; count++) {
				buffer[index++] = uid->uidByte[uidIndex + count];
			}
		}
		// Now that the data has been copied we need to include the 8 bits in CT in currentLevelKnownBits
		if (useCascadeTag) {
			currentLevelKnownBits += 8;
		}
		
		// Repeat anti collision loop until we can transmit all UID bits + BCC and receive a SAK - max 32 iterations.
		selectDone = false;
		while (!selectDone) {
			// Find out how many bits and bytes to send and receive.
			if (currentLevelKnownBits >= 32) { // All UID bits in this Cascade Level are known. This is a SELECT.
				//Serial.print(F("SELECT: currentLevelKnownBits=")); Serial.println(currentLevelKnownBits, DEC);
				buffer[1] = 0x70; // NVB - Number of Valid Bits: Seven whole bytes
				// Calculate BCC - Block Check Character
				buffer[6] = buffer[2] ^ buffer[3] ^ buffer[4] ^ buffer[5];
				// Calculate CRC_A
				result = PCD_CalculateCRC(buffer, 7, &buffer[7]);
				if (result != STATUS_OK) {
					return result;
				}
				txLastBits		= 0; // 0 => All 8 bits are valid.
				bufferUsed		= 9;
				// Store response in the last 3 bytes of buffer (BCC and CRC_A - not needed after tx)
				responseBuffer	= &buffer[6];
				responseLength	= 3;
			}
			else { // This is an ANTICOLLISION.
				//Serial.print(F("ANTICOLLISION: currentLevelKnownBits=")); Serial.println(currentLevelKnownBits, DEC);
				txLastBits		= currentLevelKnownBits % 8;
				count			= currentLevelKnownBits / 8;	// Number of whole bytes in the UID part.
				index			= 2 + count;					// Number of whole bytes: SEL + NVB + UIDs
				buffer[1]		= (index << 4) + txLastBits;	// NVB - Number of Valid Bits
				bufferUsed		= index + (txLastBits ? 1 : 0);
				// Store response in the unused part of buffer
				responseBuffer	= &buffer[index];
				responseLength	= sizeof(buffer) - index;
			}
			
			// Set bit adjustments
			rxAlign = txLastBits;											// Having a seperate variable is overkill. But it makes the next line easier to read.
			PCD_WriteRegister(BitFramingReg, (rxAlign << 4) + txLastBits);	// RxAlign = BitFramingReg[6..4]. TxLastBits = BitFramingReg[2..0]
			
			// Transmit the buffer and receive the response.
			result = PCD_TransceiveData(buffer, bufferUsed, responseBuffer, &responseLength, &txLastBits, rxAlign);
			if (result == STATUS_COLLISION) { // More than one PICC in the field => collision.
				result = PCD_ReadRegister(CollReg); // CollReg[7..0] bits are: ValuesAfterColl reserved CollPosNotValid CollPos[4:0]
				if (result & 0x20) { // CollPosNotValid
					return STATUS_COLLISION; // Without a valid collision position we cannot continue
				}
				byte collisionPos = result & 0x1F; // Values 0-31, 0 means bit 32.
				if (collisionPos == 0) {
					collisionPos = 32;
				}
				if (collisionPos <= currentLevelKnownBits) { // No progress - should not happen 
					return STATUS_INTERNAL_ERROR;
				}
				// Choose the PICC with the bit set.
				currentLevelKnownBits = collisionPos;
				count			= (currentLevelKnownBits - 1) % 8; // The bit to modify
				index			= 1 + (currentLevelKnownBits / 8) + (count ? 1 : 0); // First byte is index 0.
				buffer[index]	|= (1 << count);
			}
			else if (result != STATUS_OK) {
				return result;
			}
			else { // STATUS_OK
				if (currentLevelKnownBits >= 32) { // This was a SELECT.
					selectDone = true; // No more anticollision 
					// We continue below outside the while.
				}
				else { // This was an ANTICOLLISION.
					// We now have all 32 bits of the UID in this Cascade Level
					currentLevelKnownBits = 32;
					// Run loop again to do the SELECT.
				}
			}
		} // End of while (!selectDone)
		
		// We do not check the CBB - it was constructed by us above.
		
		// Copy the found UID bytes from buffer[] to uid->uidByte[]
		index			= (buffer[2] == PICC_CMD_CT) ? 3 : 2; // source index in buffer[]
		bytesToCopy		= (buffer[2] == PICC_CMD_CT) ? 3 : 4;
		for (count = 0; count < bytesToCopy; count++) {
			uid->uidByte[uidIndex + count] = buffer[index++];
		}
		
		// Check response SAK (Select Acknowledge)
		if (responseLength != 3 || txLastBits != 0) { // SAK must be exactly 24 bits (1 byte + CRC_A).
			return STATUS_ERROR;
		}
		// Verify CRC_A - do our own calculation and store the control in buffer[2..3] - those bytes are not needed anymore.
		result = PCD_CalculateCRC(responseBuffer, 1, &buffer[2]);
		if (result != STATUS_OK) {
			return result;
		}
		if ((buffer[2] != responseBuffer[1]) || (buffer[3] != responseBuffer[2])) {
			return STATUS_CRC_WRONG;
		}
		if (responseBuffer[0] & 0x04) { // Cascade bit set - UID not complete yes
			cascadeLevel++;
		}
		else {
			uidComplete = true;
			uid->sak = responseBuffer[0];
		}
	} // End of while (!uidComplete)
	
	// Set correct uid->size
	uid->size = 3 * cascadeLevel + 1;
	
	return STATUS_OK;
} // End PICC_Select()

/**
 * Instructs a PICC in state ACTIVE(*) to go to state HALT.
 *
 * @return STATUS_OK on success, STATUS_??? otherwise.
 */ 
byte MFRC522::PICC_HaltA() {
	byte result;
	byte buffer[4];
	
	// Build command buffer
	buffer[0] = PICC_CMD_HLTA;
	buffer[1] = 0;
	// Calculate CRC_A
	result = PCD_CalculateCRC(buffer, 2, &buffer[2]);
	if (result != STATUS_OK) {
		return result;
	}
	
	// Send the command.
	// The standard says:
	//		If the PICC responds with any modulation during a period of 1 ms after the end of the frame containing the
	//		HLTA command, this response shall be interpreted as 'not acknowledge'.
	// We interpret that this way: Only STATUS_TIMEOUT is an success.
	result = PCD_TransceiveData(buffer, sizeof(buffer), NULL, 0);
	if (result == STATUS_TIMEOUT) {
		return STATUS_OK;
	}
	if (result == STATUS_OK) { // That is ironically NOT ok in this case ;-)
		return STATUS_ERROR;
	}
	return result;
} // End PICC_HaltA()


/////////////////////////////////////////////////////////////////////////////////////
// Functions for communicating with MIFARE PICCs
/////////////////////////////////////////////////////////////////////////////////////

/**
 * Executes the MFRC522 MFAuthent command.
 * This command manages MIFARE authentication to enable a secure communication to any MIFARE Mini, MIFARE 1K and MIFARE 4K card.
 * The authentication is described in the MFRC522 datasheet section 10.3.1.9 and http://www.nxp.com/documents/data_sheet/MF1S503x.pdf section 10.1.
 * For use with MIFARE Classic PICCs.
 * The PICC must be selected - ie in state ACTIVE(*) - before calling this function.
 * Remember to call PCD_StopCrypto1() after communicating with the authenticated PICC - otherwise no new communications can start.
 * 
 * All keys are set to FFFFFFFFFFFFh at chip delivery.
 * 
 * @return STATUS_OK on success, STATUS_??? otherwise. Probably STATUS_TIMEOUT if you supply the wrong key.
 */
byte MFRC522::PCD_Authenticate(byte command,		///< PICC_CMD_MF_AUTH_KEY_A or PICC_CMD_MF_AUTH_KEY_B
								byte blockAddr, 	///< The block number. See numbering in the comments in the .h file.
								MIFARE_Key *key,	///< Pointer to the Crypteo1 key to use (6 bytes)
								Uid *uid			///< Pointer to Uid struct. The first 4 bytes of the UID is used.
								) {
	byte waitIRq = 0x10;		// IdleIRq
	
	// Build command buffer
	byte sendData[12];
	sendData[0] = command;
	sendData[1] = blockAddr;
	for (byte i = 0; i < MF_KEY_SIZE; i++) {	// 6 key bytes
		sendData[2+i] = key->keyByte[i];
	}
	for (byte i = 0; i < 4; i++) {				// The first 4 bytes of the UID
		sendData[8+i] = uid->uidByte[i];
	}
	
	// Start the authentication.
	return PCD_CommunicateWithPICC(PCD_MFAuthent, waitIRq, &sendData[0], sizeof(sendData));
} // End PCD_Authenticate()

/**
 * Used to exit the PCD from its authenticated state.
 * Remember to call this function after communicating with an authenticated PICC - otherwise no new communications can start.
 */
void MFRC522::PCD_StopCrypto1() {
	// Clear MFCrypto1On bit
	PCD_ClearRegisterBitMask(Status2Reg, 0x08); // Status2Reg[7..0] bits are: TempSensClear I2CForceHS reserved reserved MFCrypto1On ModemState[2:0]
} // End PCD_StopCrypto1()

/**
 * Reads 16 bytes (+ 2 bytes CRC_A) from the active PICC.
 * 
 * For MIFARE Classic the sector containing the block must be authenticated before calling this function.
 * 
 * For MIFARE Ultralight only addresses 00h to 0Fh are decoded.
 * The MF0ICU1 returns a NAK for higher addresses.
 * The MF0ICU1 responds to the READ command by sending 16 bytes starting from the page address defined by the command argument.
 * For example; if blockAddr is 03h then pages 03h, 04h, 05h, 06h are returned.
 * A roll-back is implemented: If blockAddr is 0Eh, then the contents of pages 0Eh, 0Fh, 00h and 01h are returned.
 * 
 * The buffer must be at least 18 bytes because a CRC_A is also returned.
 * Checks the CRC_A before returning STATUS_OK.
 * 
 * @return STATUS_OK on success, STATUS_??? otherwise.
 */
byte MFRC522::MIFARE_Read(	byte blockAddr, 	///< MIFARE Classic: The block (0-0xff) number. MIFARE Ultralight: The first page to return data from.
							byte *buffer,		///< The buffer to store the data in
							byte *bufferSize	///< Buffer size, at least 18 bytes. Also number of bytes returned if STATUS_OK.
						) {
	byte result;
	
	// Sanity check
	if (buffer == NULL || *bufferSize < 18) {
		return STATUS_NO_ROOM;
	}
	
	// Build command buffer
	buffer[0] = PICC_CMD_MF_READ;
	buffer[1] = blockAddr;
	// Calculate CRC_A
	result = PCD_CalculateCRC(buffer, 2, &buffer[2]);
	if (result != STATUS_OK) {
		return result;
	}
	
	// Transmit the buffer and receive the response, validate CRC_A.
	return PCD_TransceiveData(buffer, 4, buffer, bufferSize, NULL, 0, true);
} // End MIFARE_Read()

/**
 * Writes 16 bytes to the active PICC.
 * 
 * For MIFARE Classic the sector containing the block must be authenticated before calling this function.
 * 
 * For MIFARE Ultralight the operation is called "COMPATIBILITY WRITE".
 * Even though 16 bytes are transferred to the Ultralight PICC, only the least significant 4 bytes (bytes 0 to 3)
 * are written to the specified address. It is recommended to set the remaining bytes 04h to 0Fh to all logic 0.
 * * 
 * @return STATUS_OK on success, STATUS_??? otherwise.
 */
byte MFRC522::MIFARE_Write(	byte blockAddr, ///< MIFARE Classic: The block (0-0xff) number. MIFARE Ultralight: The page (2-15) to write to.
							byte *buffer,	///< The 16 bytes to write to the PICC
							byte bufferSize	///< Buffer size, must be at least 16 bytes. Exactly 16 bytes are written.
						) {
	byte result;
	
	// Sanity check
	if (buffer == NULL || bufferSize < 16) {
		return STATUS_INVALID;
	}
	
	// Mifare Classic protocol requires two communications to perform a write.
	// Step 1: Tell the PICC we want to write to block blockAddr.
	byte cmdBuffer[2];
	cmdBuffer[0] = PICC_CMD_MF_WRITE;
	cmdBuffer[1] = blockAddr;
	result = PCD_MIFARE_Transceive(cmdBuffer, 2); // Adds CRC_A and checks that the response is MF_ACK.
	if (result != STATUS_OK) {
		return result;
	}
	
	// Step 2: Transfer the data
	result = PCD_MIFARE_Transceive(buffer, bufferSize); // Adds CRC_A and checks that the response is MF_ACK.
	if (result != STATUS_OK) {
		return result;
	}
	
	return STATUS_OK;
} // End MIFARE_Write()

/**
 * Writes a 4 byte page to the active MIFARE Ultralight PICC.
 * 
 * @return STATUS_OK on success, STATUS_??? otherwise.
 */
byte MFRC522::MIFARE_Ultralight_Write(	byte page, 		///< The page (2-15) to write to.
										byte *buffer,	///< The 4 bytes to write to the PICC
										byte bufferSize	///< Buffer size, must be at least 4 bytes. Exactly 4 bytes are written.
									) {
	byte result;
	
	// Sanity check
	if (buffer == NULL || bufferSize < 4) {
		return STATUS_INVALID;
	}
	
	// Build commmand buffer
	byte cmdBuffer[6];
	cmdBuffer[0] = PICC_CMD_UL_WRITE;
	cmdBuffer[1] = page;
	memcpy(&cmdBuffer[2], buffer, 4);
	
	// Perform the write
	result = PCD_MIFARE_Transceive(cmdBuffer, 6); // Adds CRC_A and checks that the response is MF_ACK.
	if (result != STATUS_OK) {
		return result;
	}
	return STATUS_OK;
} // End MIFARE_Ultralight_Write()

/**
 * MIFARE Decrement subtracts the delta from the value of the addressed block, and stores the result in a volatile memory.
 * For MIFARE Classic only. The sector containing the block must be authenticated before calling this function.
 * Only for blocks in "value block" mode, ie with access bits [C1 C2 C3] = [110] or [001].
 * Use MIFARE_Transfer() to store the result in a block.
 * 
 * @return STATUS_OK on success, STATUS_??? otherwise.
 */
byte MFRC522::MIFARE_Decrement(	byte blockAddr, ///< The block (0-0xff) number.
								long delta		///< This number is subtracted from the value of block blockAddr.
							) {
	return MIFARE_TwoStepHelper(PICC_CMD_MF_DECREMENT, blockAddr, delta);
} // End MIFARE_Decrement()

/**
 * MIFARE Increment adds the delta to the value of the addressed block, and stores the result in a volatile memory.
 * For MIFARE Classic only. The sector containing the block must be authenticated before calling this function.
 * Only for blocks in "value block" mode, ie with access bits [C1 C2 C3] = [110] or [001].
 * Use MIFARE_Transfer() to store the result in a block.
 * 
 * @return STATUS_OK on success, STATUS_??? otherwise.
 */
byte MFRC522::MIFARE_Increment(	byte blockAddr, ///< The block (0-0xff) number.
								long delta		///< This number is added to the value of block blockAddr.
							) {
	return MIFARE_TwoStepHelper(PICC_CMD_MF_INCREMENT, blockAddr, delta);
} // End MIFARE_Increment()

/**
 * MIFARE Restore copies the value of the addressed block into a volatile memory.
 * For MIFARE Classic only. The sector containing the block must be authenticated before calling this function.
 * Only for blocks in "value block" mode, ie with access bits [C1 C2 C3] = [110] or [001].
 * Use MIFARE_Transfer() to store the result in a block.
 * 
 * @return STATUS_OK on success, STATUS_??? otherwise.
 */
byte MFRC522::MIFARE_Restore(	byte blockAddr ///< The block (0-0xff) number.
							) {
	// The datasheet describes Restore as a two step operation, but does not explain what data to transfer in step 2.
	// Doing only a single step does not work, so I chose to transfer 0L in step two.
	return MIFARE_TwoStepHelper(PICC_CMD_MF_RESTORE, blockAddr, 0L);
} // End MIFARE_Restore()

/**
 * Helper function for the two-step MIFARE Classic protocol operations Decrement, Increment and Restore.
 * 
 * @return STATUS_OK on success, STATUS_??? otherwise.
 */
byte MFRC522::MIFARE_TwoStepHelper(	byte command,	///< The command to use
									byte blockAddr,	///< The block (0-0xff) number.
									long data		///< The data to transfer in step 2
									) {
	byte result;
	byte cmdBuffer[2]; // We only need room for 2 bytes.
	
	// Step 1: Tell the PICC the command and block address
	cmdBuffer[0] = command;
	cmdBuffer[1] = blockAddr;
	result = PCD_MIFARE_Transceive(	cmdBuffer, 2); // Adds CRC_A and checks that the response is MF_ACK.
	if (result != STATUS_OK) {
		return result;
	}
	
	// Step 2: Transfer the data
	result = PCD_MIFARE_Transceive(	(byte *)&data, 4, true); // Adds CRC_A and accept timeout as success.
	if (result != STATUS_OK) {
		return result;
	}
	
	return STATUS_OK;
} // End MIFARE_TwoStepHelper()

/**
 * MIFARE Transfer writes the value stored in the volatile memory into one MIFARE Classic block.
 * For MIFARE Classic only. The sector containing the block must be authenticated before calling this function.
 * Only for blocks in "value block" mode, ie with access bits [C1 C2 C3] = [110] or [001].
 * 
 * @return STATUS_OK on success, STATUS_??? otherwise.
 */
byte MFRC522::MIFARE_Transfer(	byte blockAddr ///< The block (0-0xff) number.
							) {
	byte result;
	byte cmdBuffer[2]; // We only need room for 2 bytes.
	
	// Tell the PICC we want to transfer the result into block blockAddr.
	cmdBuffer[0] = PICC_CMD_MF_TRANSFER;
	cmdBuffer[1] = blockAddr;
	result = PCD_MIFARE_Transceive(	cmdBuffer, 2); // Adds CRC_A and checks that the response is MF_ACK.
	if (result != STATUS_OK) {
		return result;
	}
	return STATUS_OK;
} // End MIFARE_Transfer()

/**
 * Helper routine to read the current value from a Value Block.
 * 
 * Only for MIFARE Classic and only for blocks in "value block" mode, that
 * is: with access bits [C1 C2 C3] = [110] or [001]. The sector containing
 * the block must be authenticated before calling this function. 
 * 
 * @param[in]   blockAddr   The block (0x00-0xff) number.
 * @param[out]  value       Current value of the Value Block.
 * @return STATUS_OK on success, STATUS_??? otherwise.
  */
byte MFRC522::MIFARE_GetValue(byte blockAddr, long *value) {
	byte status;
	byte buffer[18];
	byte size = sizeof(buffer);
	
	// Read the block
	status = MIFARE_Read(blockAddr, buffer, &size);
	if (status == STATUS_OK) {
		// Extract the value
		*value = (long(buffer[3])<<24) | (long(buffer[2])<<16) | (long(buffer[1])<<8) | long(buffer[0]);
	}
	return status;
} // End MIFARE_GetValue()

/**
 * Helper routine to write a specific value into a Value Block.
 * 
 * Only for MIFARE Classic and only for blocks in "value block" mode, that
 * is: with access bits [C1 C2 C3] = [110] or [001]. The sector containing
 * the block must be authenticated before calling this function. 
 * 
 * @param[in]   blockAddr   The block (0x00-0xff) number.
 * @param[in]   value       New value of the Value Block.
 * @return STATUS_OK on success, STATUS_??? otherwise.
 */
byte MFRC522::MIFARE_SetValue(byte blockAddr, long value) {
	byte buffer[18];
	
	// Translate the long into 4 bytes; repeated 2x in value block
	buffer[0] = buffer[ 8] = (value & 0xFF);
	buffer[1] = buffer[ 9] = (value & 0xFF00) >> 8;
	buffer[2] = buffer[10] = (value & 0xFF0000) >> 16;
	buffer[3] = buffer[11] = (value & 0xFF000000) >> 24;
	// Inverse 4 bytes also found in value block
	buffer[4] = ~buffer[0];
	buffer[5] = ~buffer[1];
	buffer[6] = ~buffer[2];
	buffer[7] = ~buffer[3];
	// Address 2x with inverse address 2x
	buffer[12] = buffer[14] = blockAddr;
	buffer[13] = buffer[15] = ~blockAddr;
	
	// Write the whole data block
	return MIFARE_Write(blockAddr, buffer, 16);
} // End MIFARE_SetValue()

/////////////////////////////////////////////////////////////////////////////////////
// Support functions
/////////////////////////////////////////////////////////////////////////////////////

/**
 * Wrapper for MIFARE protocol communication.
 * Adds CRC_A, executes the Transceive command and checks that the response is MF_ACK or a timeout.
 * 
 * @return STATUS_OK on success, STATUS_??? otherwise.
 */
byte MFRC522::PCD_MIFARE_Transceive(	byte *sendData,		///< Pointer to the data to transfer to the FIFO. Do NOT include the CRC_A.
										byte sendLen,		///< Number of bytes in sendData.
										bool acceptTimeout	///< True => A timeout is also success
									) {
	byte result;
	byte cmdBuffer[18]; // We need room for 16 bytes data and 2 bytes CRC_A.
	
	// Sanity check
	if (sendData == NULL || sendLen > 16) {
		return STATUS_INVALID;
	}
	
	// Copy sendData[] to cmdBuffer[] and add CRC_A
	memcpy(cmdBuffer, sendData, sendLen);
	result = PCD_CalculateCRC(cmdBuffer, sendLen, &cmdBuffer[sendLen]);
	if (result != STATUS_OK) { 
		return result;
	}
	sendLen += 2;
	
	// Transceive the data, store the reply in cmdBuffer[]
	byte waitIRq = 0x30;		// RxIRq and IdleIRq
	byte cmdBufferSize = sizeof(cmdBuffer);
	byte validBits = 0;
	result = PCD_CommunicateWithPICC(PCD_Transceive, waitIRq, cmdBuffer, sendLen, cmdBuffer, &cmdBufferSize, &validBits);
	if (acceptTimeout && result == STATUS_TIMEOUT) {
		return STATUS_OK;
	}
	if (result != STATUS_OK) {
		return result;
	}
	// The PICC must reply with a 4 bit ACK
	if (cmdBufferSize != 1 || validBits != 4) {
		return STATUS_ERROR;
	}
	if (cmdBuffer[0] != MF_ACK) {
		return STATUS_MIFARE_NACK;
	}
	return STATUS_OK;
} // End PCD_MIFARE_Transceive()

/**
 * Returns a __FlashStringHelper pointer to a status code name.
 * 
 * @return const __FlashStringHelper *
 */
const __FlashStringHelper *MFRC522::GetStatusCodeName(byte code	///< One of the StatusCode enums.
										) {
	switch (code) {
		case STATUS_OK:				return F("Success.");										break;
		case STATUS_ERROR:			return F("Error in communication.");						break;
		case STATUS_COLLISION:		return F("Collission detected.");							break;
		case STATUS_TIMEOUT:		return F("Timeout in communication.");						break;
		case STATUS_NO_ROOM:		return F("A buffer is not big enough.");					break;
		case STATUS_INTERNAL_ERROR:	return F("Internal error in the code. Should not happen.");	break;
		case STATUS_INVALID:		return F("Invalid argument.");								break;
		case STATUS_CRC_WRONG:		return F("The CRC_A does not match.");						break;
		case STATUS_MIFARE_NACK:	return F("A MIFARE PICC responded with NAK.");				break;
		default:					return F("Unknown error");									break;
	}
} // End GetStatusCodeName()

/**
 * Translates the SAK (Select Acknowledge) to a PICC type.
 * 
 * @return PICC_Type
 */
byte MFRC522::PICC_GetType(byte sak		///< The SAK byte returned from PICC_Select().
							) {
	if (sak & 0x04) { // UID not complete
		return PICC_TYPE_NOT_COMPLETE;
	}
	
	switch (sak) {
		case 0x09:	return PICC_TYPE_MIFARE_MINI;	break;
		case 0x08:	return PICC_TYPE_MIFARE_1K;		break;
		case 0x18:	return PICC_TYPE_MIFARE_4K;		break;
		case 0x00:	return PICC_TYPE_MIFARE_UL;		break;
		case 0x10:
		case 0x11:	return PICC_TYPE_MIFARE_PLUS;	break;
		case 0x01:	return PICC_TYPE_TNP3XXX;		break;
		default:	break;
	}
	
	if (sak & 0x20) {
		return PICC_TYPE_ISO_14443_4;
	}
	
	if (sak & 0x40) {
		return PICC_TYPE_ISO_18092;
	}
	
	return PICC_TYPE_UNKNOWN;
} // End PICC_GetType()

/**
 * Returns a __FlashStringHelper pointer to the PICC type name.
 * 
 * @return const __FlashStringHelper *
 */
const __FlashStringHelper *MFRC522::PICC_GetTypeName(byte piccType	///< One of the PICC_Type enums.
										) {
	switch (piccType) {
		case PICC_TYPE_ISO_14443_4:		return F("PICC compliant with ISO/IEC 14443-4");	break;
		case PICC_TYPE_ISO_18092:		return F("PICC compliant with ISO/IEC 18092 (NFC)");break;
		case PICC_TYPE_MIFARE_MINI:		return F("MIFARE Mini, 320 bytes");					break;
		case PICC_TYPE_MIFARE_1K:		return F("MIFARE 1KB");								break;
		case PICC_TYPE_MIFARE_4K:		return F("MIFARE 4KB");								break;
		case PICC_TYPE_MIFARE_UL:		return F("MIFARE Ultralight or Ultralight C");		break;
		case PICC_TYPE_MIFARE_PLUS:		return F("MIFARE Plus");							break;
		case PICC_TYPE_TNP3XXX:			return F("MIFARE TNP3XXX");							break;
		case PICC_TYPE_NOT_COMPLETE:	return F("SAK indicates UID is not complete.");		break;
		case PICC_TYPE_UNKNOWN:
		default:						return F("Unknown type");							break;
	}
} // End PICC_GetTypeName()

/**
 * Dumps debug info about the selected PICC to Serial.
 * On success the PICC is halted after dumping the data.
 * For MIFARE Classic the factory default key of 0xFFFFFFFFFFFF is tried. 
 */
void MFRC522::PICC_DumpToSerial(Uid *uid	///< Pointer to Uid struct returned from a successful PICC_Select().
								) {
	MIFARE_Key key;
	
	// UID
	Serial.print(F("Card UID:"));
	for (byte i = 0; i < uid->size; i++) {
		if(uid->uidByte[i] < 0x10)
			Serial.print(F(" 0"));
		else
			Serial.print(F(" "));
		Serial.print(uid->uidByte[i], HEX);
	} 
	Serial.println();
	
	// PICC type
	byte piccType = PICC_GetType(uid->sak);
	Serial.print(F("PICC type: "));
	Serial.println(PICC_GetTypeName(piccType));
	
	// Dump contents
	switch (piccType) {
		case PICC_TYPE_MIFARE_MINI:
		case PICC_TYPE_MIFARE_1K:
		case PICC_TYPE_MIFARE_4K:
			// All keys are set to FFFFFFFFFFFFh at chip delivery from the factory.
			for (byte i = 0; i < 6; i++) {
				key.keyByte[i] = 0xFF;
			}
			PICC_DumpMifareClassicToSerial(uid, piccType, &key);
			break;
			
		case PICC_TYPE_MIFARE_UL:
			PICC_DumpMifareUltralightToSerial();
			break;
			
		case PICC_TYPE_ISO_14443_4:
		case PICC_TYPE_ISO_18092:
		case PICC_TYPE_MIFARE_PLUS:
		case PICC_TYPE_TNP3XXX:
			Serial.println(F("Dumping memory contents not implemented for that PICC type."));
			break;
			
		case PICC_TYPE_UNKNOWN:
		case PICC_TYPE_NOT_COMPLETE:
		default:
			break; // No memory dump here
	}
	
	Serial.println();
	PICC_HaltA(); // Already done if it was a MIFARE Classic PICC.
} // End PICC_DumpToSerial()

/**
 * Dumps memory contents of a MIFARE Classic PICC.
 * On success the PICC is halted after dumping the data.
 */
void MFRC522::PICC_DumpMifareClassicToSerial(	Uid *uid,		///< Pointer to Uid struct returned from a successful PICC_Select().
												byte piccType,	///< One of the PICC_Type enums.
												MIFARE_Key *key	///< Key A used for all sectors.
											) {
	byte no_of_sectors = 0;
	switch (piccType) {
		case PICC_TYPE_MIFARE_MINI:
			// Has 5 sectors * 4 blocks/sector * 16 bytes/block = 320 bytes.
			no_of_sectors = 5;
			break;
			
		case PICC_TYPE_MIFARE_1K:
			// Has 16 sectors * 4 blocks/sector * 16 bytes/block = 1024 bytes.
			no_of_sectors = 16;
			break;
			
		case PICC_TYPE_MIFARE_4K:
			// Has (32 sectors * 4 blocks/sector + 8 sectors * 16 blocks/sector) * 16 bytes/block = 4096 bytes.
			no_of_sectors = 40;
			break;
			
		default: // Should not happen. Ignore.
			break;
	}
	
	// Dump sectors, highest address first.
	if (no_of_sectors) {
		Serial.println(F("Sector Block   0  1  2  3   4  5  6  7   8  9 10 11  12 13 14 15  AccessBits"));
		for (int8_t i = no_of_sectors - 1; i >= 0; i--) {
			PICC_DumpMifareClassicSectorToSerial(uid, key, i);
		}
	}
	PICC_HaltA(); // Halt the PICC before stopping the encrypted session.
	PCD_StopCrypto1();
} // End PICC_DumpMifareClassicToSerial()

/**
 * Dumps memory contents of a sector of a MIFARE Classic PICC.
 * Uses PCD_Authenticate(), MIFARE_Read() and PCD_StopCrypto1.
 * Always uses PICC_CMD_MF_AUTH_KEY_A because only Key A can always read the sector trailer access bits.
 */
void MFRC522::PICC_DumpMifareClassicSectorToSerial(Uid *uid,			///< Pointer to Uid struct returned from a successful PICC_Select().
													MIFARE_Key *key,	///< Key A for the sector.
													byte sector			///< The sector to dump, 0..39.
													) {
	byte status;
	byte firstBlock;		// Address of lowest address to dump actually last block dumped)
	byte no_of_blocks;		// Number of blocks in sector
	bool isSectorTrailer;	// Set to true while handling the "last" (ie highest address) in the sector.
	
	// The access bits are stored in a peculiar fashion.
	// There are four groups:
	//		g[3]	Access bits for the sector trailer, block 3 (for sectors 0-31) or block 15 (for sectors 32-39)
	//		g[2]	Access bits for block 2 (for sectors 0-31) or blocks 10-14 (for sectors 32-39)
	//		g[1]	Access bits for block 1 (for sectors 0-31) or blocks 5-9 (for sectors 32-39)
	//		g[0]	Access bits for block 0 (for sectors 0-31) or blocks 0-4 (for sectors 32-39)
	// Each group has access bits [C1 C2 C3]. In this code C1 is MSB and C3 is LSB.
	// The four CX bits are stored together in a nible cx and an inverted nible cx_.
	byte c1, c2, c3;		// Nibbles
	byte c1_, c2_, c3_;		// Inverted nibbles
	bool invertedError;		// True if one of the inverted nibbles did not match
	byte g[4];				// Access bits for each of the four groups.
	byte group;				// 0-3 - active group for access bits
	bool firstInGroup;		// True for the first block dumped in the group
	
	// Determine position and size of sector.
	if (sector < 32) { // Sectors 0..31 has 4 blocks each
		no_of_blocks = 4;
		firstBlock = sector * no_of_blocks;
	}
	else if (sector < 40) { // Sectors 32-39 has 16 blocks each
		no_of_blocks = 16;
		firstBlock = 128 + (sector - 32) * no_of_blocks;
	}
	else { // Illegal input, no MIFARE Classic PICC has more than 40 sectors.
		return;
	}
		
	// Dump blocks, highest address first.
	byte byteCount;
	byte buffer[18];
	byte blockAddr;
	isSectorTrailer = true;
	for (int8_t blockOffset = no_of_blocks - 1; blockOffset >= 0; blockOffset--) {
		blockAddr = firstBlock + blockOffset;
		// Sector number - only on first line
		if (isSectorTrailer) {
			if(sector < 10)
				Serial.print(F("   ")); // Pad with spaces
			else
				Serial.print(F("  ")); // Pad with spaces
			Serial.print(sector);
			Serial.print(F("   "));
		}
		else {
			Serial.print(F("       "));
		}
		// Block number
		if(blockAddr < 10)
			Serial.print(F("   ")); // Pad with spaces
		else {
			if(blockAddr < 100)
				Serial.print(F("  ")); // Pad with spaces
			else
				Serial.print(F(" ")); // Pad with spaces
		}
		Serial.print(blockAddr);
		Serial.print(F("  "));
		// Establish encrypted communications before reading the first block
		if (isSectorTrailer) {
			status = PCD_Authenticate(PICC_CMD_MF_AUTH_KEY_A, firstBlock, key, uid);
			if (status != STATUS_OK) {
				Serial.print(F("PCD_Authenticate() failed: "));
				Serial.println(GetStatusCodeName(status));
				return;
			}
		}
		// Read block
		byteCount = sizeof(buffer);
		status = MIFARE_Read(blockAddr, buffer, &byteCount);
		if (status != STATUS_OK) {
			Serial.print(F("MIFARE_Read() failed: "));
			Serial.println(GetStatusCodeName(status));
			continue;
		}
		// Dump data
		for (byte index = 0; index < 16; index++) {
			if(buffer[index] < 0x10)
				Serial.print(F(" 0"));
			else
				Serial.print(F(" "));
			Serial.print(buffer[index], HEX);
			if ((index % 4) == 3) {
				Serial.print(F(" "));
			}
		}
		// Parse sector trailer data
		if (isSectorTrailer) {
			c1  = buffer[7] >> 4;
			c2  = buffer[8] & 0xF;
			c3  = buffer[8] >> 4;
			c1_ = buffer[6] & 0xF;
			c2_ = buffer[6] >> 4;
			c3_ = buffer[7] & 0xF;
			invertedError = (c1 != (~c1_ & 0xF)) || (c2 != (~c2_ & 0xF)) || (c3 != (~c3_ & 0xF));
			g[0] = ((c1 & 1) << 2) | ((c2 & 1) << 1) | ((c3 & 1) << 0);
			g[1] = ((c1 & 2) << 1) | ((c2 & 2) << 0) | ((c3 & 2) >> 1);
			g[2] = ((c1 & 4) << 0) | ((c2 & 4) >> 1) | ((c3 & 4) >> 2);
			g[3] = ((c1 & 8) >> 1) | ((c2 & 8) >> 2) | ((c3 & 8) >> 3);
			isSectorTrailer = false;
		}
		
		// Which access group is this block in?
		if (no_of_blocks == 4) {
			group = blockOffset;
			firstInGroup = true;
		}
		else {
			group = blockOffset / 5;
			firstInGroup = (group == 3) || (group != (blockOffset + 1) / 5);
		}
		
		if (firstInGroup) {
			// Print access bits
			Serial.print(F(" [ "));
			Serial.print((g[group] >> 2) & 1, DEC); Serial.print(F(" "));
			Serial.print((g[group] >> 1) & 1, DEC); Serial.print(F(" "));
			Serial.print((g[group] >> 0) & 1, DEC);
			Serial.print(F(" ] "));
			if (invertedError) {
				Serial.print(F(" Inverted access bits did not match! "));
			}
		}
		
		if (group != 3 && (g[group] == 1 || g[group] == 6)) { // Not a sector trailer, a value block
			long value = (long(buffer[3])<<24) | (long(buffer[2])<<16) | (long(buffer[1])<<8) | long(buffer[0]);
			Serial.print(F(" Value=0x")); Serial.print(value, HEX);
			Serial.print(F(" Adr=0x")); Serial.print(buffer[12], HEX);
		}
		Serial.println();
	}
	
	return;
} // End PICC_DumpMifareClassicSectorToSerial()

/**
 * Dumps memory contents of a MIFARE Ultralight PICC.
 */
void MFRC522::PICC_DumpMifareUltralightToSerial() {
	byte status;
	byte byteCount;
	byte buffer[18];
	byte i;
	
	Serial.println(F("Page  0  1  2  3"));
	// Try the mpages of the original Ultralight. Ultralight C has more pages.
	for (byte page = 0; page < 16; page +=4) { // Read returns data for 4 pages at a time.
		// Read pages
		byteCount = sizeof(buffer);
		status = MIFARE_Read(page, buffer, &byteCount);
		if (status != STATUS_OK) {
			Serial.print(F("MIFARE_Read() failed: "));
			Serial.println(GetStatusCodeName(status));
			break;
		}
		// Dump data
		for (byte offset = 0; offset < 4; offset++) {
			i = page + offset;
			if(i < 10)
				Serial.print(F("  ")); // Pad with spaces
			else
				Serial.print(F(" ")); // Pad with spaces
			Serial.print(i);
			Serial.print(F("  "));
			for (byte index = 0; index < 4; index++) {
				i = 4 * offset + index;
				if(buffer[i] < 0x10)
					Serial.print(F(" 0"));
				else
					Serial.print(F(" "));
				Serial.print(buffer[i], HEX);
			}
			Serial.println();
		}
	}
} // End PICC_DumpMifareUltralightToSerial()

/**
 * Calculates the bit pattern needed for the specified access bits. In the [C1 C2 C3] tupples C1 is MSB (=4) and C3 is LSB (=1).
 */
void MFRC522::MIFARE_SetAccessBits(	byte *accessBitBuffer,	///< Pointer to byte 6, 7 and 8 in the sector trailer. Bytes [0..2] will be set.
									byte g0,				///< Access bits [C1 C2 C3] for block 0 (for sectors 0-31) or blocks 0-4 (for sectors 32-39)
									byte g1,				///< Access bits C1 C2 C3] for block 1 (for sectors 0-31) or blocks 5-9 (for sectors 32-39)
									byte g2,				///< Access bits C1 C2 C3] for block 2 (for sectors 0-31) or blocks 10-14 (for sectors 32-39)
									byte g3					///< Access bits C1 C2 C3] for the sector trailer, block 3 (for sectors 0-31) or block 15 (for sectors 32-39)
								) {
	byte c1 = ((g3 & 4) << 1) | ((g2 & 4) << 0) | ((g1 & 4) >> 1) | ((g0 & 4) >> 2);
	byte c2 = ((g3 & 2) << 2) | ((g2 & 2) << 1) | ((g1 & 2) << 0) | ((g0 & 2) >> 1);
	byte c3 = ((g3 & 1) << 3) | ((g2 & 1) << 2) | ((g1 & 1) << 1) | ((g0 & 1) << 0);
	
	accessBitBuffer[0] = (~c2 & 0xF) << 4 | (~c1 & 0xF);
	accessBitBuffer[1] =          c1 << 4 | (~c3 & 0xF);
	accessBitBuffer[2] =          c3 << 4 | c2;
} // End MIFARE_SetAccessBits()


/**
 * Performs the "magic sequence" needed to get Chinese UID changeable
 * Mifare cards to allow writing to sector 0, where the card UID is stored.
 *
 * Note that you do not need to have selected the card through REQA or WUPA,
 * this sequence works immediately when the card is in the reader vicinity.
 * This means you can use this method even on "bricked" cards that your reader does
 * not recognise anymore (see MFRC522::MIFARE_UnbrickUidSector).
 * 
 * Of course with non-bricked devices, you're free to select them before calling this function.
 */
bool MFRC522::MIFARE_OpenUidBackdoor(bool logErrors) {
	// Magic sequence:
	// > 50 00 57 CD (HALT + CRC)
	// > 40 (7 bits only)
	// < A (4 bits only)
	// > 43
	// < A (4 bits only)
	// Then you can write to sector 0 without authenticating
	
	PICC_HaltA(); // 50 00 57 CD
	
	byte cmd = 0x40;
	byte validBits = 7; /* Our command is only 7 bits. After receiving card response,
						  this will contain amount of valid response bits. */
	byte response[32]; // Card's response is written here
	byte received;
	byte status = PCD_TransceiveData(&cmd, (byte)1, response, &received, &validBits, (byte)0, false); // 40
	if(status != STATUS_OK) {
		if(logErrors) {
			Serial.println(F("Card did not respond to 0x40 after HALT command. Are you sure it is a UID changeable one?"));
			Serial.print(F("Error name: "));
			Serial.println(GetStatusCodeName(status));
		}
		return false;
	}
	if (received != 1 || response[0] != 0x0A) {
		if (logErrors) {
			Serial.print(F("Got bad response on backdoor 0x40 command: "));
			Serial.print(response[0], HEX);
			Serial.print(F(" ("));
			Serial.print(validBits);
			Serial.print(F(" valid bits)\r\n"));
		}
		return false;
	}
	
	cmd = 0x43;
	validBits = 8;
	status = PCD_TransceiveData(&cmd, (byte)1, response, &received, &validBits, (byte)0, false); // 43
	if(status != STATUS_OK) {
		if(logErrors) {
			Serial.println(F("Error in communication at command 0x43, after successfully executing 0x40"));
			Serial.print(F("Error name: "));
			Serial.println(GetStatusCodeName(status));
		}
		return false;
	}
	if (received != 1 || response[0] != 0x0A) {
		if (logErrors) {
			Serial.print(F("Got bad response on backdoor 0x43 command: "));
			Serial.print(response[0], HEX);
			Serial.print(F(" ("));
			Serial.print(validBits);
			Serial.print(F(" valid bits)\r\n"));
		}
		return false;
	}
	
	// You can now write to sector 0 without authenticating!
	return true;
} // End MIFARE_OpenUidBackdoor()

/**
 * Reads entire block 0, including all manufacturer data, and overwrites
 * that block with the new UID, a freshly calculated BCC, and the original
 * manufacturer data.
 *
 * It assumes a default KEY A of 0xFFFFFFFFFFFF.
 * Make sure to have selected the card before this function is called.
 */
bool MFRC522::MIFARE_SetUid(byte *newUid, byte uidSize, bool logErrors) {
	
	// UID + BCC byte can not be larger than 16 together
	if (!newUid || !uidSize || uidSize > 15) {
		if (logErrors) {
			Serial.println(F("New UID buffer empty, size 0, or size > 15 given"));
		}
		return false;
	}
	
	// Authenticate for reading
	MIFARE_Key key = {0xFF, 0xFF, 0xFF, 0xFF, 0xFF, 0xFF};
	byte status = PCD_Authenticate(MFRC522::PICC_CMD_MF_AUTH_KEY_A, (byte)1, &key, &uid);
	if (status != STATUS_OK) {
		
		if (status == STATUS_TIMEOUT) {
			// We get a read timeout if no card is selected yet, so let's select one
			
			// Wake the card up again if sleeping
//			  byte atqa_answer[2];
//			  byte atqa_size = 2;
//			  PICC_WakeupA(atqa_answer, &atqa_size);
			
			if (!PICC_IsNewCardPresent() || !PICC_ReadCardSerial()) {
				Serial.println(F("No card was previously selected, and none are available. Failed to set UID."));
				return false;
			}
			
			status = PCD_Authenticate(MFRC522::PICC_CMD_MF_AUTH_KEY_A, (byte)1, &key, &uid);
			if (status != STATUS_OK) {
				// We tried, time to give up
				if (logErrors) {
					Serial.println(F("Failed to authenticate to card for reading, could not set UID: "));
					Serial.println(GetStatusCodeName(status));
				}
				return false;
			}
		}
		else {
			if (logErrors) {
				Serial.print(F("PCD_Authenticate() failed: "));
				Serial.println(GetStatusCodeName(status));
			}
			return false;
		}
	}
	
	// Read block 0
	byte block0_buffer[18];
	byte byteCount = sizeof(block0_buffer);
	status = MIFARE_Read((byte)0, block0_buffer, &byteCount);
	if (status != STATUS_OK) {
		if (logErrors) {
			Serial.print(F("MIFARE_Read() failed: "));
			Serial.println(GetStatusCodeName(status));
			Serial.println(F("Are you sure your KEY A for sector 0 is 0xFFFFFFFFFFFF?"));
		}
		return false;
	}
	
	// Write new UID to the data we just read, and calculate BCC byte
	byte bcc = 0;
	for (int i = 0; i < uidSize; i++) {
		block0_buffer[i] = newUid[i];
		bcc ^= newUid[i];
	}
	
	// Write BCC byte to buffer
	block0_buffer[uidSize] = bcc;
	
	// Stop encrypted traffic so we can send raw bytes
	PCD_StopCrypto1();
	
	// Activate UID backdoor
	if (!MIFARE_OpenUidBackdoor(logErrors)) {
		if (logErrors) {
			Serial.println(F("Activating the UID backdoor failed."));
		}
		return false;
	}
	
	// Write modified block 0 back to card
	status = MIFARE_Write((byte)0, block0_buffer, (byte)16);
	if (status != STATUS_OK) {
		if (logErrors) {
			Serial.print(F("MIFARE_Write() failed: "));
			Serial.println(GetStatusCodeName(status));
		}
		return false;
	}
	
	// Wake the card up again
	byte atqa_answer[2];
	byte atqa_size = 2;
	PICC_WakeupA(atqa_answer, &atqa_size);
	
	return true;
}

/**
 * Resets entire sector 0 to zeroes, so the card can be read again by readers.
 */
bool MFRC522::MIFARE_UnbrickUidSector(bool logErrors) {
	MIFARE_OpenUidBackdoor(logErrors);
	
	byte block0_buffer[] = {0x01, 0x02, 0x03, 0x04, 0x04, 0x00, 0x00, 0x00, 0x00, 0x00, 0x00, 0x00, 0x00, 0x00, 0x00, 0x00};
	
	// Write modified block 0 back to card
	byte status = MIFARE_Write((byte)0, block0_buffer, (byte)16);
	if (status != STATUS_OK) {
		if (logErrors) {
			Serial.print(F("MIFARE_Write() failed: "));
			Serial.println(GetStatusCodeName(status));
		}
		return false;
	}
	return true;
}

/////////////////////////////////////////////////////////////////////////////////////
// Convenience functions - does not add extra functionality
/////////////////////////////////////////////////////////////////////////////////////

/**
 * Returns true if a PICC responds to PICC_CMD_REQA.
 * Only "new" cards in state IDLE are invited. Sleeping cards in state HALT are ignored.
 * 
 * @return bool
 */
bool MFRC522::PICC_IsNewCardPresent() {
	byte bufferATQA[2];
	byte bufferSize = sizeof(bufferATQA);
	byte result = PICC_RequestA(bufferATQA, &bufferSize);
	return (result == STATUS_OK || result == STATUS_COLLISION);
} // End PICC_IsNewCardPresent()

/**
 * Simple wrapper around PICC_Select.
 * Returns true if a UID could be read.
 * Remember to call PICC_IsNewCardPresent(), PICC_RequestA() or PICC_WakeupA() first.
 * The read UID is available in the class variable uid.
 * 
 * @return bool
 */
bool MFRC522::PICC_ReadCardSerial() {
	byte result = PICC_Select(&uid);
	return (result == STATUS_OK);
} // End PICC_ReadCardSerial()
 <|MERGE_RESOLUTION|>--- conflicted
+++ resolved
@@ -323,13 +323,11 @@
 	// Pick the appropriate reference values
 	const byte *reference;
 	switch (version) {
-<<<<<<< HEAD
-		case 0x88:  // Fudan Semiconductor FM17522 clone
+		case 0x88:	// Fudan Semiconductor FM17522 clone
 			reference = FM17522_firmware_reference;
-=======
+			break;
 		case 0x90:	// Version 0.0
 			reference = MFRC522_firmware_referenceV0_0;
->>>>>>> 33fc41a3
 			break;
 		case 0x91:	// Version 1.0
 			reference = MFRC522_firmware_referenceV1_0;
